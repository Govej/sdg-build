--- conflicted
+++ resolved
@@ -208,11 +208,7 @@
 
 def open_sdg_check(src_dir='', schema_file='_prose.yml', config='open_sdg_config.yml',
         inputs=None, alter_data=None, alter_meta=None, indicator_options=None,
-<<<<<<< HEAD
-        data_schema=None, logging=None):
-=======
-        schema=None, logging=None):
->>>>>>> bc319655
+        data_schema=None, logging=None, schema=None):
     """Run validation checks for all indicators.
 
     This checks both *.csv (data) and *.md (metadata) files.
