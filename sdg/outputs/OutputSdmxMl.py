--- conflicted
+++ resolved
@@ -23,26 +23,18 @@
 )
 from urllib.request import urlretrieve
 from sdg.outputs import OutputBase
-<<<<<<< HEAD
 from sdg import helpers
-=======
 from sdg.data_schemas import DataSchemaInputSdmxDsd
->>>>>>> e5e9c078
 
 class OutputSdmxMl(OutputBase):
     """Output SDG data/metadata in SDMX-ML."""
 
 
     def __init__(self, inputs, schema, output_folder='_site', translations=None,
-<<<<<<< HEAD
                  indicator_options=None, dsd=None, default_values=None,
                  header_id=None, sender_id=None, structure_specific=False,
-                 column_map=None, code_map=None, request_params=None):
-=======
-                 indicator_options=None, dsd='https://registry.sdmx.org/ws/public/sdmxapi/rest/datastructure/IAEG-SDGs/SDG/latest/?format=sdmx-2.1&detail=full&references=children',
-                 default_values=None, header_id=None, sender_id=None, structure_specific=False,
-                 column_map=None, code_map=None, constrain_data=False):
->>>>>>> e5e9c078
+                 column_map=None, code_map=None, constrain_data=False,
+                 request_params=None):
 
         """Constructor for OutputSdmxMl.
 
