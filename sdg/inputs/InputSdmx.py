import sdg
from sdg.inputs import InputBase
from xml.etree import ElementTree as ET
from io import StringIO
import pandas as pd
import numpy as np

class InputSdmx(InputBase):
    """Sources of SDG data that are SDMX format."""

    def __init__(self,
                 source='',
                 drop_dimensions=None,
                 drop_singleton_dimensions=True,
                 dimension_map=None,
                 indicator_id_map=None,
                 import_names=True,
                 import_codes=False,
                 import_translation_keys=False,
<<<<<<< HEAD
=======
                 import_series_attributes=True,
                 import_observation_attributes=True,
>>>>>>> c138e602
                 dsd='https://registry.sdmx.org/ws/public/sdmxapi/rest/datastructure/IAEG-SDGs/SDG/latest/?format=sdmx-2.1&detail=full&references=children',
                 indicator_id_xpath=".//Annotation[AnnotationTitle='Indicator']/AnnotationText",
                 indicator_name_xpath=".//Annotation[AnnotationTitle='IndicatorTitle']/AnnotationText"):
        """Constructor for InputSdmx.

        Parameters
        ----------
        source : string
            Remote URL of the SDMX source, or path to local SDMX file.
        drop_dimensions : list
            List of SDMX dimensions/attributes to ignore
        drop_singleton_dimensions : boolean
            If True, drop dimensions/attributes with only 1 variation
        dimension_map : dict
            A dict for mapping SDMX ids to human-readable names. For dimension
            names, the key is simply the dimension id. For dimension value names,
            the key is the dimension id and value id, separated by a pipe (|).
            This also includes attributes.
        indicator_id_map : dict
            A dict for mapping SDMX series codes to indicator ids. Normally this
            is not needed, but sometimes the DSD may contain typos or mistakes,
            or the DSD may not contain any reference to the indicator ID numbers.
            This need not contain all indicator ids, only those that need it.
            If a particular series should be mapped to multiple indicators, then
            they can be a list of strings. Otherwise each indicator is a string.
            For example:
            {
                'AB_CD_EF_1': '1-2-1',
                'UV_WX_YZ_1': ['1-3-1', '5-1-1'],
            }
        import_names : boolean
            Whether to import names. Set to False to rely on global names
        import_codes : boolean
            Whether to import SDMX codes instead of text values. Set to True
            to import codes. This overrides the deprecated "import_translation_keys"
            and inherits its value if set.
        dsd : string
            Remote URL of the SDMX DSD (data structure definition) or path to
            local file.
        indicator_id_xpath : string
            An xpath query to find the indicator id within each Series code
        indicator_name_xpath : string
            An xpath query to find the indicator name within each Series code
        """
        if drop_dimensions is None:
            drop_dimensions = []
        if dimension_map is None:
            dimension_map = {}
        if indicator_id_map is None:
            indicator_id_map = {}

        self.source = source
        self.dsd = self.parse_xml(dsd)
        self.drop_dimensions = drop_dimensions
        self.drop_singleton_dimensions = drop_singleton_dimensions
        self.dimension_map = dimension_map
        self.indicator_id_map = indicator_id_map
        self.import_names = import_names
        self.import_codes = import_codes
        self.import_series_attributes = import_series_attributes
        self.import_observation_attributes = import_observation_attributes
        # Also use deprecated import_translation_keys.
        if not import_codes and import_translation_keys:
            self.import_codes = import_translation_keys
        self.indicator_id_xpath = indicator_id_xpath
        self.indicator_name_xpath = indicator_name_xpath
        self.series_dimensions = {}
        InputBase.__init__(self)


    def parse_xml(self, location, strip_namespaces=True):
        """Fetch and parse an XML file.

        Parameters
        ----------
        location : string
            Remote URL of the XML file or path to local file.
        strip_namespaces : boolean
            Whether or not to strip namespaces. This is helpful in cases where
            different implementations may use different namespaces/prefixes.
        """
        xml = self.fetch_file(location)
        it = ET.iterparse(StringIO(xml))
        if strip_namespaces:
            for _, el in it:
                if '}' in el.tag:
                    el.tag = el.tag.split('}', 1)[1]
        return it.root


    def dimension_id_to_codelist_id(self, dimension_id):
        xpath = ".//DimensionList/Dimension[@id='{}']"
        dimension = self.dsd.find(xpath.format(dimension_id))
        # If not found, maybe it is an Attribute.
        if dimension is None:
            xpath = ".//AttributeList/Attribute[@id='{}']"
            dimension = self.dsd.find(xpath.format(dimension_id))
        ref_element = dimension.find(".//Enumeration/Ref")
        return ref_element.attrib['id'] if ref_element is not None else None


    def get_codes(self, codelist_id):
        """Get all the SDMX Codes for a particular CodeList.

        Parameters
        ----------
        string : codelist_id
            The id of the CodeList to get Codes from

        Returns
        -------
        list of Elements
            The XML elements for each Code in the CodeList
        """
        xpath = ".//Codelist[@id='{}']/Code"
        return self.dsd.findall(xpath.format(codelist_id))


    def get_code(self, codelist_id, code_id):
        """Get a particular SDMX Code in a particular CodeList.

        Parameters
        ----------
        string : codelist_id
            The id of the CodeList to look in

        string : code_id
            The id of the Code to get

        Returns
        -------
        Element
            The XML element for the Code
        """
        xpath = ".//Codelist[@id='{}']/Code[@id='{}']"
        return self.dsd.find(xpath.format(codelist_id, code_id))


    def get_concept(self, concept_id):
        """Get the Concept from the SDMX DSD.

        Parameters
        ----------
        string : concept_id
            The SDMX ID for the Concept

        Returns
        -------
        Element
            The Concept XML element
        """
        xpath = ".//Concept[@id='{}']"
        return self.dsd.find(xpath.format(concept_id))


    def get_concept_name(self, concept_id):
        """Get the human-readable Concept name from the SDMX DSD.

        Parameters
        ----------
        string : concept_id
            The SDMX ID for the Concept

        Returns
        -------
        string
            The human-readable SDMX Concept name
        """
        if self.import_codes:
            return concept_id
        concept = self.get_concept(concept_id)
        return concept.find(".//Name").text


    def get_indicator_map(self):
        """Get a mapping of SDMX "SERIES" codes to indicator IDs and names.

        Returns
        -------
        dict
            Dict of series codes keyed to dicts of indicator ids keyed to names.
            Example:
            'GB_XPD_RSDV':
                '9-5-1': 'Research and development expenditure as a proportion of GDP',
                '9-5-2': 'etc...',
        """
        # To save processing, return a cached version if available.
        if hasattr(self, 'indicator_map'):
            return self.indicator_map
        # Otherwise calculate it.
        series_to_indicators = {}
        codes = self.get_codes('CL_SERIES')
        for code in codes:
            code_map = {}
            code_id = code.attrib['id']
            # First check to see if the indicator ids are hardcoded.
            if code_id in self.indicator_id_map:
                indicator_ids = self.indicator_id_map[code_id]
                # Make sure it is a list, even if only one.
                if not isinstance(indicator_ids, list):
                    indicator_ids = [indicator_ids]
            else:
                # If indicator_ids are not hardcoded, try to get them from the DSD.
                indicator_ids = code.findall(self.indicator_id_xpath)
                indicator_ids = [element.text for element in indicator_ids]
            # Normalize the indicator ids.
            indicator_ids = [self.normalize_indicator_id(inid) for inid in indicator_ids]
            # Now get the indicator names from the DSD.
            indicator_names = code.findall(self.indicator_name_xpath)
            # Before going further, make sure there is an indicator name for
            # each indicator id.
            if len(indicator_ids) > len(indicator_names):
                for i in range(len(indicator_ids) - len(indicator_names)):
                    # If there were more indicator ids than indicator names,
                    # just pad the list of names with the first one.
                    indicator_names.append(indicator_names[0])
            elif len(indicator_names) > len(indicator_ids):
                # If there were more indicator names than indicator ids, we
                # just have to arbitrarily pick the first ones.
                indicator_names = indicator_names[0:len(indicator_ids)]

            # Now loop through, normalize and store the ids and names per series id.
            for index, element in enumerate(indicator_names):

                indicator_id = indicator_ids[index]
                indicator_name = self.normalize_indicator_name(element.text, indicator_id)
                code_map[indicator_id] = indicator_name
            series_to_indicators[code_id] = code_map
        # Cache it for later.
        self.indicator_map = series_to_indicators
        return series_to_indicators


    def drop_singleton_columns(self, df):
        if self.drop_singleton_dimensions:
            special_cols = ['Year', 'Value']
            for col in df.columns:
                if col in special_cols:
                    continue
                if len(df[col].unique()) == 1:
                    df.drop(col, inplace=True, axis=1)
        return df


    def ensure_numeric_values(self, df, indicator_id):
        """SDMX values get imported as strings, so we need to convert them here.

        Parameters
        ----------
        Dataframe : df
            The dataframe containing a 'Value' column.

        string : indicator_id
            The indicator id that we are fixing.

        Returns
        -------
        Dataframe
            The same dataframe with all numeric values.
        """
        try:
            df['Value'] = pd.to_numeric(df['Value'], errors='raise')
        except KeyError as e:
            print('WARNING: Indicator ' + indicator_id + ' did not have a value column - inserting null values.')
            df['Value'] = np.nan
        except ValueError as e:
            print('WARNING: Indicator ' + indicator_id + ' has a non-numeric value: ' + str(e))
        return df


    def get_dimension_name(self, dimension_id):
        """Determine the human-readable name of a dimension.

        Parameters
        ----------
        dimension_id : string
            The SDMX id of the dimension

        Returns
        -------
        string
            The human-readable name for the dimension
        """
        # First see if this is in our dimension map.
        if dimension_id in self.dimension_map:
            return self.dimension_map[dimension_id]
        # Otherwise default to whatever is in the DSD.
        return self.get_concept_name(dimension_id)


    def get_dimension_value_name(self, dimension_id, dimension_value_id):
        """Determine the human-readable name of a dimension value.

        Parameters
        ----------
        dimension_id : string
            SDMX id of the Dimension
        dimension_value_id: string
            SDMX id of the Dimension value

        Returns
        -------
        string
            The human-readable name for the dimension_value
        """
        map_key = dimension_id + '|' + dimension_value_id
        # First see if this is in our dimension map.
        if map_key in self.dimension_map:
            return self.dimension_map[map_key]
        # Aggregate values are always "_T", these can be empty strings.
        if dimension_value_id == '_T':
            return None
        codelist_id = self.dimension_id_to_codelist_id(dimension_id)
        if codelist_id:
            # Return the ids if necessary.
            if self.import_codes:
                return dimension_value_id
            # Otherwise default to whatever is in the SDMX.
            code = self.get_code(codelist_id, dimension_value_id)
            if code is not None:
                return code.find(".//Name").text
        # If still here, just return the SDMX ID.
        return dimension_value_id


    def get_indicators(self, series):
        """Get the indicator ids/names for a series.

        Parameters
        ----------
        series : mixed
            The variable for the series, depending on the needs of the subclass

        Returns
        -------
        list
            Indicator ids for this series
        """
        series_id = self.get_series_id(series)
        indicator_map = self.get_indicator_map()
        if series_id not in indicator_map:
            return None
        return indicator_map[series_id]


    def execute(self, indicator_options):
        """Execute this input. Overrides parent."""

        # Fetch the response from the SDMX endpoint.
        self.fetch_data()

        # SDMX divides the data into series, but we want to divide
        # the data into indicators. Indicators contain multiple series,
        # so we need to loop through the series and build up indicators.
        indicator_data = {}
        indicator_names = {}

        # Loop through each "series" in the SDMX-JSON.
        for series in self.get_all_series():

            # Get the indicator ids (some series apply to multiple indicators).
            indicators = self.get_indicators(series)

            # Skip any series if we cannot figure out the indicator id.
            if indicators is None:
                continue

            for indicator_id in indicators:
                # Get the indicator name if needed.
                if indicator_id not in indicator_names:
                    indicator_names[indicator_id] = indicators[indicator_id]
                    # Also start off an empty list of rows.
                    indicator_data[indicator_id] = []

                # Get the rows of data for this series.
                indicator_data[indicator_id].extend(self.get_series_data(series))

        # Create the Indicator objects.
        for indicator_id in indicator_data:
            if not indicator_data[indicator_id]:
                continue
            data = self.create_dataframe(indicator_data[indicator_id])
            data = self.drop_singleton_columns(data)
            data = self.ensure_numeric_values(data, indicator_id)
            name = indicator_names[indicator_id] if self.import_names else None
            self.add_indicator(indicator_id, data=data, name=name, options=indicator_options)<|MERGE_RESOLUTION|>--- conflicted
+++ resolved
@@ -17,11 +17,8 @@
                  import_names=True,
                  import_codes=False,
                  import_translation_keys=False,
-<<<<<<< HEAD
-=======
                  import_series_attributes=True,
                  import_observation_attributes=True,
->>>>>>> c138e602
                  dsd='https://registry.sdmx.org/ws/public/sdmxapi/rest/datastructure/IAEG-SDGs/SDG/latest/?format=sdmx-2.1&detail=full&references=children',
                  indicator_id_xpath=".//Annotation[AnnotationTitle='Indicator']/AnnotationText",
                  indicator_name_xpath=".//Annotation[AnnotationTitle='IndicatorTitle']/AnnotationText"):
