--- conflicted
+++ resolved
@@ -6,10 +6,10 @@
 from sdg import helpers
 
 class InputBase(Loggable):
-    """Base class for sources of SDG data/metadata.
-
-<<<<<<< HEAD
-    def __init__(self, logging=None, column_map=None, code_map=None, meta_suffix=None):
+    """Base class for sources of SDG data/metadata."""
+
+    def __init__(self, logging=None, column_map=None, code_map=None, request_params=None,
+                 meta_suffix=None):
         """Constructor for InputBase.
         logging : list
             List of types of log message to output. Values can include 'debug' or 'warn'.
@@ -20,19 +20,13 @@
         meta_suffix: string
             String to add to each metadata key. Intended usage is to allow identical
             sets of metadata - one for global and one for national.
-        """
-=======
-    logging: None or list
-        Type of logs to print, including 'warn' and 'debug'.
-    request_params : dict or None
-        Optional dict of parameters to be passed to remote file fetches.
-        Corresponds to the options passed to a urllib.request.Request.
-        @see https://docs.python.org/3/library/urllib.request.html#urllib.request.Request
-    """
-
-    def __init__(self, logging=None, column_map=None, code_map=None, request_params=None):
-        """Constructor for InputBase."""
->>>>>>> c1276952
+        logging: None or list
+            Type of logs to print, including 'warn' and 'debug'.
+        request_params : dict or None
+            Optional dict of parameters to be passed to remote file fetches.
+            Corresponds to the options passed to a urllib.request.Request.
+            @see https://docs.python.org/3/library/urllib.request.html#urllib.request.Request
+        """
         Loggable.__init__(self, logging=logging)
         self.request_params = request_params
         self.indicators = {}
