--- conflicted
+++ resolved
@@ -1,10 +1,6 @@
 pyyaml
 pandas
-<<<<<<< HEAD
-=======
-pydantic==1.7.3
 sdmx1
->>>>>>> dc429c87
 gitpython
 jsonschema
 requests
